import torch
import torch.optim
import torch.utils.data
import yaml
import math
import numpy as np
import h5py

from challenge_files.XMLHandler import XMLHandler
import challenge_files.HighLevelFeatures as HLF
import transforms

"""
Some useful utility functions that don"t fit in anywhere else
"""


def load_params(path):
    """
    Method to load a parameter dict from a yaml file
    :param path: path to a *.yaml parameter file
    :return: the parameters as a dict
    """
    with open(path) as f:
        param = yaml.load(f, Loader=yaml.FullLoader)
        return param


def save_params(params, name="paramfile.yaml"):
    """
    Method to save a parameter dict to a yaml file
    :param params: the parameter dict
    :param name: the name of the yaml file
    """
    with open(name, 'w') as f:
        yaml.dump(params, f)


def get(dict, key, default):
    """
    Method to extract a key from a dict.
    If the key is not contained in the dict, the default value is returned and written into the dict.
    :param dict: the dictionary
    :param key: the key
    :param default: the default value of the key
    :return: the value of the key in the dict if it exists, the default value otherwise
    """

    if key in dict:
        return dict[key]
    else:
        dict[key] = default
        return default


def get_device():
    """Check whether cuda can be used"""
    use_cuda = torch.cuda.is_available()
    device = "cuda" if use_cuda else "cpu"
    return device

def linear_beta_schedule(timesteps):
    """
    linear beta schedule for DDPM diffusion models
    """
    scale = 1000 / timesteps
    beta_start = scale * 0.0001
    beta_end = scale * 0.02
    return torch.linspace(beta_start, beta_end, timesteps, dtype=torch.float64)


def cosine_beta_schedule(timesteps, s = 0.008):
    """
    cosine beta schedule for DDPM diffusion models
    as proposed in https://openreview.net/forum?id=-NEXDKk8gZ
    """
    steps = timesteps + 1
    x = torch.linspace(0, timesteps, steps, dtype = torch.float64)
    alphas_cumprod = torch.cos(((x / timesteps) + s) / (1 + s) * math.pi * 0.5) ** 2
    alphas_cumprod = alphas_cumprod / alphas_cumprod[0]
    betas = 1 - (alphas_cumprod[1:] / alphas_cumprod[:-1])
    return torch.clip(betas, 0, 0.999)


def load_data(filename, particle_type,  xml_filename, threshold=1e-5, single_energy=None):
    """Loads the data for a dataset 1 from the calo challenge"""
    
    # Create a XML_handler to extract the layer boundaries. (Geometric setup is stored in the XML file)
    xml_handler = XMLHandler(particle_name=particle_type, 
    filename=xml_filename)
    
    layer_boundaries = np.unique(xml_handler.GetBinEdges())

    # Prepare a container for the loaded data
    data = {}

    # Load and store the data. Make sure to slice according to the layers.
    # Also normalize to 100 GeV (The scale of the original data is MeV)
    data_file = h5py.File(filename, 'r')
    #data["energy"] = data_file["incident_energies"][:]
    if single_energy is not None:
        energy_mask = data_file["incident_energies"][:] == single_energy
    else:
        energy_mask = np.full(len(data_file["incident_energies"]), True)

    data["energy"] = data_file["incident_energies"][:][energy_mask].reshape(-1, 1)
    for layer_index, (layer_start, layer_end) in enumerate(zip(layer_boundaries[:-1], layer_boundaries[1:])):
        data[f"layer_{layer_index}"] = data_file["showers"][..., layer_start:layer_end][energy_mask.flatten()]
    data_file.close()
    
    return data, layer_boundaries

def get_energy_and_sorted_layers(data):
    """returns the energy and the sorted layers from the data dict"""
    
    # Get the incident energies
    energy = data["energy"]

    # Get the number of layers layers from the keys of the data array
    number_of_layers = len(data)-1
    
    # Create a container for the layers
    layers = []

    # Append the layers such that they are sorted.
    for layer_index in range(number_of_layers):
        layer = f"layer_{layer_index}"
        
        layers.append(data[layer])
       
    layers = np.concatenate(layers, axis=1)
            
    return energy, layers

def get_transformations(transforms_list, doc=None):
    func = []
    for name, kwargs in transforms_list.items():
        if name == 'StandardizeFromFile' and doc is not None:
            kwargs['model_dir'] = doc.basedir
        func.append(getattr(transforms, name)(**kwargs))
<<<<<<< HEAD
    return func
=======
    return func

def set_scheduler(optimizer, params, steps_per_epoch=1):
    lr_sched_mode = params.get("lr_scheduler", "reduce_on_plateau")

    if lr_sched_mode == "step":
        scheduler = torch.optim.lr_scheduler.StepLR(
            optimizer, step_size = params["lr_decay_epochs"],
            gamma = params["lr_decay_factor"],
        )
    elif lr_sched_mode == "reduce_on_plateau":
        scheduler = torch.optim.lr_scheduler.ReduceLROnPlateau(
            optimizer, factor = 0.8, patience = 50, cooldown = 100,
            threshold = 5e-5, threshold_mode = "rel", verbose=True
        )
    elif lr_sched_mode == "one_cycle_lr":
        scheduler = torch.optim.lr_scheduler.OneCycleLR(
            optimizer, params.get("max_lr", params["lr"]*10),
            epochs = params.get("cycle_epochs") or params["n_epochs"],
            steps_per_epoch=steps_per_epoch,
            pct_start=params.get("cycle_pct_start", 0.3)
        )
    elif lr_sched_mode == "cycle_lr":
        scheduler = torch.optim.lr_scheduler.CyclicLR(
            optimizer, base_lr = params.get("lr", 1.0e-4),
            max_lr = params.get("max_lr", params["lr"]*10),
            step_size_up= params.get("step_size_up", 2000),
            mode = params.get("cycle_mode", "triangular"),
            cycle_momentum = False,
        )
    elif lr_sched_mode == "multi_step_lr":
        scheduler = torch.optim.lr_scheduler.MultiStepLR(
            optimizer, milestones=[2730, 8190, 13650, 27300], gamma=0.5
        )
    elif lr_sched_mode == "CosineAnnealing":
        n_epochs = params.get("cycle_epochs") or params["n_epochs"]
        eta_min = params.get( "eta_min", 0)
        scheduler = torch.optim.lr_scheduler.CosineAnnealingLR(
            optimizer, T_max=n_epochs * steps_per_epoch, eta_min=eta_min
        )
    else:
        raise ValueError(f"scheduler f\"{lr_sched_mode}\" not recognised.")

    return scheduler
>>>>>>> 11883848
<|MERGE_RESOLUTION|>--- conflicted
+++ resolved
@@ -138,9 +138,6 @@
         if name == 'StandardizeFromFile' and doc is not None:
             kwargs['model_dir'] = doc.basedir
         func.append(getattr(transforms, name)(**kwargs))
-<<<<<<< HEAD
-    return func
-=======
     return func
 
 def set_scheduler(optimizer, params, steps_per_epoch=1):
@@ -184,5 +181,4 @@
     else:
         raise ValueError(f"scheduler f\"{lr_sched_mode}\" not recognised.")
 
-    return scheduler
->>>>>>> 11883848
+    return scheduler