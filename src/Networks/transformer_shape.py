--- conflicted
+++ resolved
@@ -1,21 +1,14 @@
 import math
-from typing import Optional
+import numpy as np
 import torch
 import torch.nn as nn
 import torch.nn.functional as F
-import numpy as np
+
+from einops import repeat
 from torchdiffeq import odeint
-from einops import repeat
-from einops.layers.torch import Rearrange
+from typing import Optional
 from .unet import UNet
-<<<<<<< HEAD
-from .vblinear import VBLinear
 from .vit import ViT2D
-import numpy as np
-from einops import rearrange
-=======
-from .vit import ViT
->>>>>>> 755e8111
 
 class ARtransformer_shape(nn.Module):
 
@@ -35,13 +28,10 @@
         self.c_embed = self.params.get("c_embed", None)
         self.x_embed = self.params.get("x_embed", None)
 
-<<<<<<< HEAD
-=======
         self.encode_t_dim = self.params.get("encode_t_dim", 64)
         self.encode_t_scale = self.params.get("encode_t_scale", 30)
         self.layer_cond = self.params.get("layer_cond", False)
 
->>>>>>> 755e8111
         self.transformer = nn.Transformer(
             d_model=self.dim_embedding,
             nhead=params["n_head"],
@@ -52,14 +42,6 @@
             # activation=params.get("activation", "relu"),
             batch_first=True,
         )
-<<<<<<< HEAD
-        if self.x_embed:
-            self.x_embed = nn.Sequential(nn.Linear(1, self.dim_embedding),
-                                     nn.Linear(self.dim_embedding, self.dim_embedding))
-        if self.c_embed:
-            self.c_embed = nn.Sequential(nn.Linear(1, self.dim_embedding), nn.SiLU(),
-                                               nn.Linear(self.dim_embedding, self.dim_embedding))
-=======
         if self.x_embed == 'conv':
             inch = self.shape[1]
             ouch = params.get('x_embed_channels', 3)
@@ -86,7 +68,6 @@
             self.x_embed_net = nn.Linear(self.dims_in, self.dim_embedding)
         else:
             self.x_embed_net = None
->>>>>>> 755e8111
 
         if self.c_embed:
             self.c_embed = nn.Sequential(
@@ -147,14 +128,8 @@
 
         # NN wrapper to pass into ODE solver
         def net_wrapper(t, x_t):
-<<<<<<< HEAD
-            #t_torch = t * torch.ones_like(x_t[:, [0]], dtype=dtype, device=device)
-            t_torch = t * torch.ones((batch_size, 1, 1), dtype=dtype, device=device)
-            v = self.subnet(x_t, t_torch, c)
-=======
             t_torch = t * torch.ones((batch_size, 1), dtype=dtype, device=device)
             v = self.subnet(x_t, t_torch, c.flatten(0,1))
->>>>>>> 755e8111
             return v
 
         # Solve ODE from t=1 to t=0
@@ -189,16 +164,11 @@
             )
 
             x_t = x_t.flatten(0,1) # b l c x y -> (b l) c x y
-<<<<<<< HEAD
-            t = t.flatten(2)
-            pred = self.subnet(x_t, t, embedding)
-=======
             embedding = embedding.flatten(0,1)
             if self.layer_cond:
                 layer_one_hot = torch.eye(self.n_energy_layers, device=x.device).repeat(len(t), 1)
                 embedding = torch.cat([embedding, layer_one_hot], dim=1)            
             pred = self.subnet(x_t, t.reshape((-1, 1)), embedding)
->>>>>>> 755e8111
             pred = pred.unflatten(0, (-1, self.n_energy_layers)) # (b l) c x y -> b l c x y
             
         else:
