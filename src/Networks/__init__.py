--- conflicted
+++ resolved
@@ -4,8 +4,4 @@
 from .transformer import ARtransformer
 from .transformer_shape import ARtransformer_shape
 from .unet import UNet, CylindricalUNet
-<<<<<<< HEAD
-from .transformer import ARtransformer
-=======
->>>>>>> 82c0cc3d
 from .vit import ViT