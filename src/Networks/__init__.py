--- conflicted
+++ resolved
@@ -1,11 +1,5 @@
-<<<<<<< HEAD
 from .resnet import Resnet, Conditional_Resnet
-from .unet import SimpleUNet, UNet, PaddedUNet
+from .unet import UNet, CylindricalUNet
 from .cfm_transformer import CFMTransformer
 from .transformer import ARtransformer
-from .transformer_shape import ARtransformer_shape
-=======
-from .resnet import Resnet
-from .unet import UNet, CylindricalUNet
-from .transformer import ARtransformer
->>>>>>> 11883848
+from .transformer_shape import ARtransformer_shape