--- conflicted
+++ resolved
@@ -7,11 +7,6 @@
 import numpy as np
 
 from documenter import Documenter
-<<<<<<< HEAD
-from Models import *
-import Models
-=======
->>>>>>> 1af79fae
 from challenge_files import evaluate
 
 def main():
