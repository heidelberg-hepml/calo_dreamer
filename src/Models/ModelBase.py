# standard python libraries
import numpy as np
import torch
import torch.nn as nn
import os, time
from torch.utils.tensorboard import SummaryWriter
from torch.utils.data import DataLoader
from matplotlib.backends.backend_pdf import PdfPages
import os
import sys

# Other functions of project
from Util.util import *
from data_util import get_loaders
from datasets import CaloChallengeDataset
from plotting_util import *
from transforms import *
from challenge_files import *
from challenge_files import evaluate # avoid NameError: 'evaluate' is not defined

class GenerativeModel(nn.Module):
    """
    Base Class for Generative Models to inherit from.
    Children classes should overwrite the individual methods as needed.
    Every child class MUST overwrite the methods:

    def build_net(self): should register some NN architecture as self.net
    def batch_loss(self, x): takes a batch of samples as input and returns the loss
    def sample_n_parallel(self, n_samples): generates and returns n_samples new samples

    See tbd.py for an example of child class

    Structure:

    __init__(params)      : Read in parameters and register the important ones
    build_net()           : Create the NN and register it as self.net
                            HAS TO BE OVERWRITTEN IN CHILD CLASS
    prepare_training()    : Read in the appropriate parameters and prepare the model for training
                            Currently this is called from run_training(), so it should not be called on its own
    run_training()        : Run the actual training.
                            Necessary parameters are read in and the training is performed.
                            This calls on the methods train_one_epoch() and validate_one_epoch()
    train_one_epoch()     : Performs one epoch of model training.
                            This calls on the method batch_loss(x)
    validate_one_epoch()  : Performs one epoch of validation.
                            This calls on the method batch_loss(x)
    batch_loss(x)         : Takes one batch of samples as input and returns the loss.
                            HAS TO BE OVERWRITTEN IN CHILD CLASS
    sample_n(n_samples)   : Generates and returns n_samples new samples as a numpy array
                            HAS TO BE OVERWRITTEN IN CHILD CLASS
    sample_and_plot       : Generates n_samples and makes plots with them.
                            This is meant to be used during training if intermediate plots are wanted

    """
    def __init__(self, params, device, doc):
        """
        :param params: file with all relevant model parameters
        """
        super().__init__()
        self.doc = doc
        self.params = params
        self.device = device
        self.shape = self.params['shape']#get(self.params,'shape')
        self.conditional = get(self.params,'conditional',False)
        self.single_energy = get(self.params, 'single_energy', None) # Train on a single energy

        self.batch_size = self.params["batch_size"]
        self.batch_size_sample = get(self.params, "batch_size_sample", self.batch_size)

        self.epoch = get(self.params, "total_epochs", 0)
        self.net = self.build_net()
        self.iterations = get(self.params,"iterations", 1)
        self.regular_loss = []
        self.kl_loss = []

        self.runs = get(self.params, "runs", 0)
        self.iterate_periodically = get(self.params, "iterate_periodically", False)
        self.validate_every = get(self.params, "validate_every", 50)

        # init preprocessing
        self.transforms = get_transformations(params.get('transforms', None))

    def build_net(self):
        pass

    def prepare_training(self):
        
        print("train_model: Preparing model training")

        self.train_loader, self.val_loader, self.bounds = get_loaders(
            self.params.get('hdf5_file'),
            self.params.get('particle_type'),
            self.params.get('xml_filename'),
            self.params.get('val_frac'),
            self.params.get('batch_size'),
            self.transforms,
            self.params.get('eps', 1.e-10),
            device=self.device,
            shuffle=True,
            width_noise=self.params.get('width_noise', 1.e-6),
            single_energy=self.params.get('single_energy', None)
        )

        self.use_scheduler = get(self.params, "use_scheduler", False)
        self.train_losses = np.array([])
        self.train_losses_epoch = np.array([])
        self.val_losses = np.array([])
        self.val_losses_epoch = np.array([])

        self.n_trainbatches = len(self.train_loader)
        self.n_traindata = self.n_trainbatches*self.batch_size
        self.set_optimizer(steps_per_epoch=self.n_trainbatches)

        self.sample_periodically = get(self.params, "sample_periodically", False)
        if self.sample_periodically:
            self.sample_every = get(self.params, "sample_every", 1)
            self.sample_every_n_samples = get(self.params, "sample_every_n_samples", 100000)
            print(f'train_model: sample_periodically set to True. Sampling {self.sample_every_n_samples} every'
                  f' {self.sample_every} epochs. This may significantly slow down training!')

        self.log = get(self.params, "log", True)
        if self.log:
            log_dir = self.doc.basedir
            self.logger = SummaryWriter(log_dir)
            print(f"train_model: Logging to log_dir {log_dir}")
        else:
            print("train_model: log set to False. No logs will be written")

    def set_optimizer(self, steps_per_epoch=1, params=None):
        """ Initialize optimizer and learning rate scheduling """
        if params is None:
            params = self.params

        self.optimizer = torch.optim.AdamW(
                self.net.parameters(),
                lr = params.get("lr", 0.0002),
                betas = params.get("betas", [0.9, 0.999]),
                eps = params.get("eps", 1e-6),
                weight_decay = params.get("weight_decay", 0.)
                )

        self.lr_sched_mode = params.get("lr_scheduler", "reduce_on_plateau")
        if self.lr_sched_mode == "step":
            self.scheduler = torch.optim.lr_scheduler.StepLR(
                    self.optimizer,
                    step_size = params["lr_decay_epochs"],
                    gamma = params["lr_decay_factor"],
                    )
        elif self.lr_sched_mode == "reduce_on_plateau":
            self.scheduler = torch.optim.lr_scheduler.ReduceLROnPlateau(
                    self.optimizer,
                    factor = 0.8,
                    patience = 50,
                    cooldown = 100,
                    threshold = 5e-5,
                    threshold_mode = "rel",
                    verbose=True
                    )
        elif self.lr_sched_mode == "one_cycle_lr":
            self.scheduler = torch.optim.lr_scheduler.OneCycleLR(
                self.optimizer,
                params.get("max_lr", params["lr"]*10),
                epochs = params.get("cycle_epochs") or params["n_epochs"],
                steps_per_epoch=steps_per_epoch,
                pct_start=params.get("cycle_pct_start", 0.3)
                )
        elif self.lr_sched_mode == "cycle_lr":
            self.scheduler = torch.optim.lr_scheduler.CyclicLR(
                self.optimizer,
                base_lr = params.get("lr", 1.0e-4),
                max_lr = params.get("max_lr", params["lr"]*10),
                step_size_up= params.get("step_size_up", 2000),
                mode = params.get("cycle_mode", "triangular"),
                cycle_momentum = False,
                    )
        elif self.lr_sched_mode == "multi_step_lr":
            self.scheduler = torch.optim.lr_scheduler.MultiStepLR(
                    self.optimizer,
                    milestones=[2730, 8190, 13650, 27300],
                    gamma=0.5
                    )
        elif self.lr_sched_mode == "CosineAnnealing":
            n_epochs = params.get("cycle_epochs") or params["n_epochs"]
            eta_min = params.get( "eta_min", 0)
            self.scheduler = torch.optim.lr_scheduler.CosineAnnealingLR(
                optimizer=self.optimizer,
                T_max=n_epochs * steps_per_epoch,
                eta_min=eta_min
            )

    def run_training(self):

        self.prepare_training()
        samples = []
        n_epochs = get(self.params, "n_epochs", 100)
        past_epochs = get(self.params, "total_epochs", 0)
        print(f"train_model: Model has been trained for {past_epochs} epochs before.")
        print(f"train_model: Beginning training. n_epochs set to {n_epochs}")
        t_0 = time.time()
        for e in range(n_epochs):
            t0 = time.time()

            self.epoch = past_epochs + e
            self.train()
            self.train_one_epoch()

            if (self.epoch + 1) % self.validate_every == 0:
                self.eval()
                self.validate_one_epoch()

            if self.sample_periodically:
                if (self.epoch + 1) % self.sample_every == 0:
                    self.eval()

                    # # if true then i * bayesian samples will be drawn, else just 1
                    # iterations = self.iterations if self.iterate_periodically else 1
                    # bay_samples = []
                    # for i in range(0, iterations):
                    #     sample, c = self.sample_n()
                    #     bay_samples.append(sample)
                    # samples = np.concatenate(bay_samples)

                    samples, c = self.sample_n()
                    self.plot_samples(samples=samples, conditions=c, name=self.epoch, energy=self.params['single_energy'])
                    # self.plot_samples(samples=samples, conditions=c, name=self.epoch, energy=self.params['single_energy'])

            # save model periodically, useful when trying to understand how weights are learned over iterations
            if get(self.params,"save_periodically",False):
                if (self.epoch + 1) % get(self.params,"save_every",10) == 0 or self.epoch==0:
                    self.save(epoch=f"self.epoch")

            # estimate training time
            if e==0:
                t1 = time.time()
                dtEst= (t1-t0) * n_epochs
                print(f"Training time estimate: {dtEst/60:.2f} min = {dtEst/60**2:.2f} h")
            sys.stdout.flush()
        t_1 = time.time()
        traintime = t_1 - t_0
        self.params['traintime'] = traintime
        print(
            f"train_model: Finished training {n_epochs} epochs after {traintime:.2f} s = {traintime / 60:.2f} min = {traintime / 60 ** 2:.2f} h.", flush=True)
        
        #save final model
        print("train_model: Saving final model: ", flush=True)
        self.save()
        # generate and plot samples at the end
        if get(self.params, "sample", True):
            print("generate_samples: Start generating samples", flush=True)
            t_0 = time.time()
            samples, c = self.sample_n()
            t_1 = time.time()
            sampling_time = t_1 - t_0
            self.params["sampling_time"] = sampling_time
            print(f"generate_samples: Finished generating {len(samples)} samples after {sampling_time} s.", flush=True)
            self.plot_samples(samples=samples, conditions=c, energy=self.params['single_energy'])

    def train_one_epoch(self):
        # create list to save train_loss
        train_losses = np.array([])

        # iterate batch wise over input
        for batch_id, x in enumerate(self.train_loader):

            self.optimizer.zero_grad()

            # calculate batch loss
            loss = self.batch_loss(x)

            if np.isfinite(loss.item()): # and (abs(loss.item() - loss_m) / loss_s < 5 or len(self.train_losses_epoch) == 0):
                loss.backward()
                self.optimizer.step()
                train_losses = np.append(train_losses, loss.item())
                # if self.log:
                #     self.logger.add_scalar("train_losses", train_losses[-1], self.epoch*self.n_trainbatches + batch_id)

                if self.use_scheduler:
                    self.scheduler.step()
                    # if self.log:
                    #     self.logger.add_scalar("learning_rate", self.scheduler.get_last_lr()[0],
                    #                            self.epoch * self.n_trainbatches + batch_id)

            else:
                print(f"train_model: Unstable loss. Skipped backprop for epoch {self.epoch}, batch_id {batch_id}")

        self.train_losses_epoch = np.append(self.train_losses_epoch, train_losses.mean())
        self.train_losses = np.concatenate([self.train_losses, train_losses], axis=0)
        if self.log:
            self.logger.add_scalar("train_losses_epoch", self.train_losses_epoch[-1], self.epoch)
            if self.use_scheduler:
                self.logger.add_scalar("learning_rate_epoch", self.scheduler.get_last_lr()[0],
                                       self.epoch)

    def validate_one_epoch(self):
        val_losses = np.array([])

        # iterate batch wise over input
        with torch.no_grad():
            for batch_id, x in enumerate(self.val_loader):

                # calculate batch loss
                loss = self.batch_loss(x)

                val_losses = np.append(val_losses, loss.item())
                # if self.log:
                #     self.logger.add_scalar("val_losses", val_losses[-1], self.epoch*self.n_trainbatches + batch_id)

            self.val_losses_epoch = np.append(self.val_losses_epoch, val_losses.mean())
            self.val_losses = np.concatenate([self.val_losses, val_losses], axis=0)
            if self.log:
                self.logger.add_scalar("val_losses_epoch", self.val_losses_epoch[-1], self.epoch)

    def batch_loss(self, x):
        pass

    def generate_Einc_ds1(self, energy=None, sample_multiplier=1000):
        """ generate the incident energy distribution of CaloChallenge ds1
            sample_multiplier controls how many samples are generated: 10* sample_multiplier for low energies,
            and 5, 3, 2, 1 times sample multiplier for the highest energies

        """
        ret = np.logspace(8, 18, 11, base=2)
        ret = np.tile(ret, 10)
        ret = np.array(
            [*ret, *np.tile(2. ** 19, 5), *np.tile(2. ** 20, 3), *np.tile(2. ** 21, 2), *np.tile(2. ** 22, 1)])
        ret = np.tile(ret, sample_multiplier)
        if energy is not None:
            ret = ret[ret == energy]
        np.random.shuffle(ret)
        return ret

    def sample_n(self):
        if self.net.bayesian:
            self.net.map = get(self.params, "fix_mu", False)
            for bay_layer in self.net.bayesian_layers:
                bay_layer.random = None
        sample = []

        Einc = torch.tensor(
            # Ayo: TODO: Generalise number of samples to generate
            # Ayo: TODO: Handle single energy option for datasets 2 & 3
            10**np.random.uniform(3, 6, size=10**5) 
            if self.params['eval_dataset'] in ['2', '3'] else
            self.generate_Einc_ds1(energy=self.single_energy),
            dtype=torch.get_default_dtype(),
            device=self.device
        ).unsqueeze(1)
        
        # transform Einc to basis used in training
        dummy = torch.empty(1, *self.params['shape'])
        transformed_cond = torch.clone(Einc)
        for fn in self.transforms:
            if hasattr(fn, 'cond_transform'):
                dummy, transformed_cond = fn(dummy, transformed_cond)

        batch_size_sample = get(self.params, "batch_size_sample", 10000)
        transformed_cond_loader = DataLoader(
            dataset=transformed_cond, batch_size=batch_size_sample, shuffle=False
        )
        
        if self.params['model_type'] == 'shape': # sample u_i's if self is a shape model
            # load energy model
            energy_model = self.load_other(self.params['energy_model'])
            # sample us
            u_samples = torch.vstack([
                energy_model.sample_batch(c) for c in transformed_cond_loader
            ])          

            # # post-process u-samples according to energy config
            # dummy = torch.empty(1, 1)
            # for fn in energy_model.transforms[:0:-1]: # skip NormalizeByElayer
            #     u_samples, dummy = fn(u_samples, dummy, rev=True)
            
            # # pre-process u-samples according to shape config
            # # TODO: Is there a cleaner way to do this but without instantiating voxel-sized tensor?
            # for fn in self.transforms:
            #     if fn.__class__.__name__ == 'ExclusiveLogitTransform':
            #         u_samples, dummy = fn(u_samples, dummy)
            #     elif fn.__class__.__name__ == 'StandardizeFromFile':
            #         u_samples *= fn.std[-u_samples.shape[1]:].to(self.device)
            #         u_samples += fn.mean[-u_samples.shape[1]:].to(self.device)

            transformed_cond = torch.cat([transformed_cond, u_samples], dim=1)
            transformed_cond_loader = DataLoader(
                dataset=transformed_cond, batch_size=batch_size_sample, shuffle=False
            )
                
        sample = torch.vstack([self.sample_batch(c) for c in transformed_cond_loader])

        return sample, transformed_cond

    def sample_batch(self, batch):
        pass

    def plot_samples(self, samples, conditions, name="", energy=None):
        transforms = self.transforms
        # samples = torch.from_numpy(samples) # since transforms expect torch.tensor

        if self.params['model_type'] == 'energy':
            reference = CaloChallengeDataset(
                self.params.get('eval_hdf5_file'),
                self.params.get('particle_type'),
                self.params.get('xml_filename'),
                transform=transforms, # TODO: Or, apply NormalizeEByLayer popped from model transforms
                device=self.device,
                single_energy=self.single_energy
            ).layers
            
            # postprocess
            for fn in transforms[::-1]:
                if fn.__class__.__name__ != 'NormalizeByElayer':
                    samples, _ = fn(samples, conditions, rev=True)
                    reference, _ = fn(reference, conditions, rev=True)
            # clip u_i's (except u_0) to [0,1] 
            samples[:,1:] = torch.clip(samples[:,1:], min=0., max=1.)
            reference[:,1:] = torch.clip(reference[:,1:], min=0., max=1.)
            
            plot_ui_dists(
                samples.detach().cpu().numpy(),
                reference.detach().cpu().numpy(),
                documenter=self.doc
            )
        else:
            # postprocess
            for fn in transforms[::-1]:
                samples, conditions = fn(samples, conditions, rev=True)
            
            samples = samples.detach().cpu()
            conditions = conditions.detach().cpu()

            self.save_sample(samples, conditions, name=name)
            script_args = (
                f"-i {self.doc.basedir}/samples{name}.hdf5 "
<<<<<<< HEAD
                f"-r {self.params['eval_hdf5_file']} -m all --cut 0.0 "
                f"-d {self.params['eval_dataset']} --output_dir {self.doc.basedir}/epoch_{name}/"
=======
                f"-r {self.params['eval_hdf5_file']} -m all --cut 15.15e-3 "
                f"-d {self.params['eval_dataset']} --output_dir {self.doc.basedir}/final/"
>>>>>>> d888339d
            ) + (f" --energy {energy}" if energy is not None else '')
            evaluate.main(script_args.split())

    def save_sample(self, sample, energies, name=""):
        """Save sample in the correct format"""
    
        save_file = h5py.File(self.doc.get_file(f'samples{name}.hdf5'), 'w')
        save_file.create_dataset('incident_energies', data=energies)
        save_file.create_dataset('showers', data=sample)
        save_file.close()            
 
    def save(self, epoch=""):
        """ Save the model, and more if needed"""
        torch.save({#"opt": self.optim.state_dict(),
                    "net": self.net.state_dict(),
                    #"losses": self.losses_test,
                    #"learning_rates": self.learning_rates,
                    }#"epoch": self.epoch}
                    , self.doc.get_file(f"model{epoch}.pt"))

    def load(self, epoch=""):
        """ Load the model, and more if needed"""
        name = self.doc.get_file(f"model{epoch}.pt")
        state_dicts = torch.load(name, map_location=self.device)
        self.net.load_state_dict(state_dicts["net"])

        #self.losses_test = state_dicts.get("losses", {})
        #self.learning_rates = state_dicts.get("learning_rates", [])
        #self.epoch = state_dicts.get("epoch", 0)
        #self.optim.load_state_dict(state_dicts["opt"])
        self.net.to(self.device)

    def load_other(self, model_dir):
        """ Load a different model (e.g. to sample u_i's)"""

        with open(os.path.join(model_dir, 'params.yaml')) as f:
            params = yaml.load(f, Loader=yaml.FullLoader)

        other = self.__class__(params, self.device, None) # or maybe self.__class__.__init__?
        # other.net = other.build_net()
        state_dicts = torch.load(os.path.join(model_dir, 'model.pt'), map_location=self.device)
        other.net.load_state_dict(state_dicts["net"])
        
        return other<|MERGE_RESOLUTION|>--- conflicted
+++ resolved
@@ -431,13 +431,8 @@
             self.save_sample(samples, conditions, name=name)
             script_args = (
                 f"-i {self.doc.basedir}/samples{name}.hdf5 "
-<<<<<<< HEAD
-                f"-r {self.params['eval_hdf5_file']} -m all --cut 0.0 "
-                f"-d {self.params['eval_dataset']} --output_dir {self.doc.basedir}/epoch_{name}/"
-=======
-                f"-r {self.params['eval_hdf5_file']} -m all --cut 15.15e-3 "
+                f"-r {self.params['eval_hdf5_file']} -m all --cut {self.params['eval_cut']} "
                 f"-d {self.params['eval_dataset']} --output_dir {self.doc.basedir}/final/"
->>>>>>> d888339d
             ) + (f" --energy {energy}" if energy is not None else '')
             evaluate.main(script_args.split())
 
