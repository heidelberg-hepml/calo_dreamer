--- conflicted
+++ resolved
@@ -65,24 +65,6 @@
         else:
             rec = self.forward(x)
         x, condition, weights = self.get_conditions_and_input(x)
-<<<<<<< HEAD
-
-        rec = self.net(x, condition)
-        loss_fn = self.params.get('ae_loss', 'mse')
-        if loss_fn == 'mse':
-            loss = torch.mean((x - rec) ** 2)          
-        elif loss_fn == 'bce':
-            loss_fn = torch.nn.BCELoss()
-            loss = loss_fn(rec, x)
-        elif loss_fn == 'bce_sparsity':
-            loss_fn = torch.nn.BCELoss()
-            loss = loss_fn(rec, x) + 1e-5*torch.mean(rec.sum(dim=(1,2,3,4)))  
-        elif loss_fn == 'mod-bce':
-            loss_fn = torch.nn.CrossEntropyLoss()
-            rec = rec.squeeze().reshape(-1, 16*9)
-            x = x.squeeze().reshape(-1, 16*9)
-            loss = loss_fn(rec, x)
-=======
         loss_fn = self.params.get('ae_loss', 'mse')
         if loss_fn == 'mse':
             loss = torch.mean((x - rec) ** 2)
@@ -94,14 +76,10 @@
             rec = F.log_softmax(rec, dim=-1)
             rec = rec.reshape(-1, 45, 16, 9)
             loss = -torch.mean(x*rec)
->>>>>>> 1f0d7087
         elif loss_fn == 'bce_mse':
             loss_fn = torch.nn.BCELoss()
             loss_bce = loss_fn(rec, x)
             loss_mse = torch.mean((torch.special.logit(x, eps=1.e-6) - torch.special.logit(rec, eps=1.e-6))**2)
-<<<<<<< HEAD
-            loss = loss_bce+ 0.001*loss_mse
-=======
             loss = loss_bce+ 0.0001*loss_mse
         elif loss_fn == 'cbce':
             loss = loss_cbvae(rec, x)
@@ -121,7 +99,6 @@
             gamma = self.params.get('gamma', 0.5)
             loss_fn = FocalLoss(gamma=gamma)
             loss = loss_fn(rec, x)
->>>>>>> 1f0d7087
         else:
             raise Exception("Unknown loss function")
 
@@ -149,15 +126,6 @@
         self.save_sample(samples, conditions, name="_ae_reco")
         evaluate.run_from_py(samples, conditions, self.doc, self.params)
 
-<<<<<<< HEAD
-    def plot_saved_samples(self, name="", energy=None, mode='all'):
-        script_args = (
-            f"-i {self.doc.basedir}/samples_ae_reco{name}.hdf5 "
-            f"-r {self.params['eval_hdf5_file']} -m {mode} --cut {self.params['eval_cut']} "
-            f"-d {self.params['eval_dataset']} --output_dir {self.doc.basedir}/final/"
-        ) + (f" --energy {energy}" if energy is not None else '')
-        evaluate.main(script_args.split())
-=======
     @torch.no_grad()
     def encode(self, x, c):
         c = self.net.c_encoding(c)
@@ -212,4 +180,3 @@
         if self.size_average: return loss.mean()
         else: return loss.sum()
 
->>>>>>> 1f0d7087
