import numpy as np
import torch
from scipy.integrate import solve_ivp
import Networks
from Util.util import get
from Models.ModelBase import GenerativeModel
import Networks
import Models
from torchdiffeq import odeint
from torchsde import sdeint


class TBD(GenerativeModel):
    """
     Class for Trajectory Based Diffusion
     Inheriting from the GenerativeModel BaseClass
    """

    def __init__(self, params, device, doc):
        super().__init__(params, device, doc)
        trajectory = get(self.params, "trajectory", "linear_trajectory")
        try:
            self.trajectory =  getattr(Models.tbd, trajectory)
        except AttributeError:
            raise NotImplementedError(f"build_model: Trajectory type {trajectory} not implemented")

        self.C = get(self.params, "C", 1)
        if self.C != 1:
            print(f"C is {self.C}")

        self.bayesian = get(self.params, "bayesian", 0)
        self.t_min = get(self.params, "t_min", 0)
        self.t_max = get(self.params, "t_max", 1)
        self.distribution = torch.distributions.uniform.Uniform(low=self.t_min, high=self.t_max)
        self.add_noise = get(self.params, "add_noise", False)
        self.gamma = get(self.params, "gamma", 1.e-4)


    def build_net(self):
        """
        Build the network
        """
        network = get(self.params, "network", "Resnet")
        try:
            return getattr(Networks, network)(self.params).to(self.device)
        except AttributeError:
            raise NotImplementedError(f"build_model: Network class {network} not recognised")

    def get_condition_and_input(self, input):
        """
        :param input: model input + conditional input
        :return: model input, conditional input
        """
        # x = input[0].clone()
        condition = input[1]
        weights = None
        # return x, condition, weights
        return input[0], condition, weights

    def batch_loss(self, x):
        """
        Calculate batch loss as described by Peter
        """
        # get input and conditions
        x, condition, weights = self.get_condition_and_input(x)
        
        # t = self.distribution.sample((x.size(0),1)).to(x.device)
        t = self.distribution.sample([x.shape[0]] + [1]*(x.dim() - 1)).to(x.device)
        x_0 = torch.randn_like(x)
        if self.add_noise:
            x = x + self.gamma * torch.randn_like(x, device=x.device, dtype=x.dtype)
        x_t, x_t_dot = self.trajectory(x_0, x, t)
        self.net.kl = 0
        drift = self.net(x_t, t.view(-1, 1), condition)

        loss = torch.mean((drift - x_t_dot) ** 2)#* torch.exp(self.t_factor * t)) ?
        # self.regular_loss.append(loss.detach().cpu().numpy())
        # if self.C != 0:
            # kl_loss = self.C*self.net.kl / self.n_traindata
            # self.kl_loss.append(kl_loss.detach().cpu().numpy())
            # loss = loss + kl_loss

        return loss

    def sample_batch(self, batch):
        """
        Generate n_samples new samples.
        Start from Gaussian random noise and solve the reverse ODE to obtain samples
        """
        # batch = batch[:, None] # moved to before sample_batch call
        dtype = batch.dtype
        device = batch.device

        x_T = torch.randn((batch.shape[0], *self.shape), dtype=dtype, device=device)

        def f(t, x_t):
            # t_torch = t * torch.ones_like(x_t[:, [0]], dtype=dtype)
            # print(x_t.shape)
            # print(t_torch.shape)
            # print(batch.shape)
            t_torch = t.repeat((x_t.shape[0],1)).to(self.device)
            v = self.net(x_t, t_torch, batch)

            return v

        with torch.no_grad():
            solver = sdeint if self.params.get("use_sde", False) else odeint
            function = SDE(self.net) if self.params.get("use_sde", False) else f

<<<<<<< HEAD
            x_t = solver(function,
                         x_T,
                         torch.tensor([self.t_min, self.t_max], dtype=dtype, device=device),
                         **self.params.get("solver_kwargs", {})
                         ).detach().cpu().numpy()

            events.append(x_t[-1])
        return np.concatenate(events, axis=0)
=======
            # TODO: reimplement check for failure of adaptive solve
            # try:
            #     x_t = solver(function,
            #                  x_T,
            #                  torch.tensor([self.t_min, self.t_max], dtype=dtype, device=device),
            #                  atol=1.e-6,
            #                  rtol=1.e-3,
            #                  ).detach().cpu().numpy()
            # except AssertionError:
            #     print(f"failed ode try")
            #     x_t = solver(function,
            #                  x_T,
            #                  torch.tensor([self.t_min, self.t_max], dtype=dtype, device=device),
            #                  atol=1.e-6,
            #                  rtol=1.e-3,
            #                  method='rk4',
            #                  options={"step_size": 0.01}
            #                  ).detach().cpu().numpy()

            x_t = solver(
                function, x_T,
                torch.tensor([self.t_min, self.t_max], dtype=dtype, device=device),
                **self.params.get("solver_kwargs", {})
            )
            
        return x_t[-1]
>>>>>>> 11883848

    def invert_n(self, samples):
        """
        Generate n_samples new samples.
        Start from Gaussian random noise and solve the reverse ODE to obtain samples
        """
        if self.net.bayesian:
            self.net.map = get(self.params,"fix_mu", False)
            for bay_layer in self.net.bayesian_layers:
                bay_layer.random = None
        self.eval()
        batch_size = get(self.params, "batch_size", 8192)
        n_samples = samples.shape[0]

        def f(t, x_t):
            x_t_torch = torch.Tensor(x_t).reshape((-1, *self.shape)).to(self.device)
            t_torch = t * torch.ones_like(x_t_torch[:, [0]])
            with torch.no_grad():
                f_t = self.net(x_t_torch, t_torch).detach().cpu().numpy().flatten()
            return f_t

        events = []
        with torch.no_grad():
            for i in range(int(n_samples / batch_size)):
                sol = solve_ivp(f, (1, 0), samples[batch_size * i: batch_size * (i + 1)].flatten())
                s = sol.y[:, -1].reshape(batch_size, *self.shape)
                events.append(s)
            sol = solve_ivp(f, (1, 0), samples[batch_size * (i+1):].flatten())
            s = sol.y[:, -1].reshape(-1, *self.shape)
            events.append(s)
        return np.concatenate(events, axis=0)[:n_samples]

    def sample_n_evolution(self, n_samples):

        n_frames = get(self.params, "n_frames", 1000)
        t_frames = np.linspace(0, 1, n_frames)

        batch_size = get(self.params, "batch_size", 8192)
        x_T = np.random.randn(n_samples + batch_size, *self.shape)

        def f(t, x_t):
            x_t_torch = torch.Tensor(x_t).reshape((batch_size, *self.shape)).to(self.device)
            t_torch = t * torch.ones_like(x_t_torch[:, [0]])
            with torch.no_grad():
                f_t = self.net(x_t_torch, t_torch).detach().cpu().numpy().flatten()
            return f_t

        events = []
        with torch.no_grad():
            for i in range(int(n_samples / batch_size) + 1):
                sol = solve_ivp(f, (0, 1), x_T[batch_size * i: batch_size * (i + 1)].flatten(), t_eval=t_frames)
                s = sol.y.reshape(batch_size, *self.shape, -1)
                events.append(s)
        return np.concatenate(events, axis=0)[:n_samples]



def sine_cosine_trajectory(x_0, x_1, t):
    c = torch.cos(t * np.pi / 2)
    s = torch.sin(t * np.pi / 2)
    x_t = c * x_0 + s * x_1

    c_dot = -np.pi / 2 * s
    s_dot = np.pi / 2 * c
    x_t_dot = c_dot * x_0 + s_dot * x_1
    return x_t, x_t_dot

def sine2_cosine2_trajectory(x_0, x_1, t):
    c = torch.cos(t * np.pi / 2)
    s = torch.sin(t * np.pi / 2)
    x_t = c**2 * x_0 + s**2 * x_1

    c_dot = -np.pi / 2 * s
    s_dot = np.pi / 2 * c
    x_t_dot = 2 * c_dot * c * x_0 + 2 * s_dot * s * x_1
    return x_t, x_t_dot

def linear_trajectory(x_0, x_1, t):
    x_t = (1 - t) * x_0 + t * x_1
    x_t_dot = x_1 - x_0
    return x_t, x_t_dot

def vp_trajectory(x_0, x_1, t, a=19.9, b=0.1):

    e = -1./4. * a * (1-t)**2 - 1./2. * b * (1-t)
    alpha_t = torch.exp(e)
    beta_t = torch.sqrt(1-alpha_t**2)
    x_t = x_0 * alpha_t + x_1 * beta_t

    e_dot = 2 * a * (1-t) + 1./2. * b
    alpha_t_dot = e_dot * alpha_t
    beta_t_dot = -2 * alpha_t * alpha_t_dot / beta_t
    x_t_dot = x_0 * alpha_t_dot + x_1 * beta_t_dot
    return x_t, x_t_dot

class SDE(torch.nn.Module):
    noise_type = "diagonal"
    sde_type = "ito"

    def __init__(self, net):
        super().__init__()
        self.net = net

    def f(self,t, x_t):
        t_torch = t * torch.ones_like(x_t[:, [0]])
        v = self.net(x_t, t_torch)

        return v
    def g(self,t,x_t):
        epsilon = 0.5 * torch.ones_like(x_t)
        return np.sqrt(2*epsilon)*x_t.shape[1]<|MERGE_RESOLUTION|>--- conflicted
+++ resolved
@@ -106,36 +106,7 @@
         with torch.no_grad():
             solver = sdeint if self.params.get("use_sde", False) else odeint
             function = SDE(self.net) if self.params.get("use_sde", False) else f
-
-<<<<<<< HEAD
-            x_t = solver(function,
-                         x_T,
-                         torch.tensor([self.t_min, self.t_max], dtype=dtype, device=device),
-                         **self.params.get("solver_kwargs", {})
-                         ).detach().cpu().numpy()
-
-            events.append(x_t[-1])
-        return np.concatenate(events, axis=0)
-=======
-            # TODO: reimplement check for failure of adaptive solve
-            # try:
-            #     x_t = solver(function,
-            #                  x_T,
-            #                  torch.tensor([self.t_min, self.t_max], dtype=dtype, device=device),
-            #                  atol=1.e-6,
-            #                  rtol=1.e-3,
-            #                  ).detach().cpu().numpy()
-            # except AssertionError:
-            #     print(f"failed ode try")
-            #     x_t = solver(function,
-            #                  x_T,
-            #                  torch.tensor([self.t_min, self.t_max], dtype=dtype, device=device),
-            #                  atol=1.e-6,
-            #                  rtol=1.e-3,
-            #                  method='rk4',
-            #                  options={"step_size": 0.01}
-            #                  ).detach().cpu().numpy()
-
+            
             x_t = solver(
                 function, x_T,
                 torch.tensor([self.t_min, self.t_max], dtype=dtype, device=device),
@@ -143,7 +114,6 @@
             )
             
         return x_t[-1]
->>>>>>> 11883848
 
     def invert_n(self, samples):
         """
